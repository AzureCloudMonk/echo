--- conflicted
+++ resolved
@@ -40,10 +40,6 @@
 		// - "query:<name>"
 		// - "cookie:<name>"
 		TokenLookup string `json:"token_lookup"`
-
-		// HandleEmptyToken is handler executed when there is no token.
-		// It could be used for redirection.
-		HandleEmptyToken echo.HandlerFunc
 	}
 
 	jwtExtractor func(echo.Context) (string, error)
@@ -65,22 +61,14 @@
 		SigningMethod: AlgorithmHS256,
 		ContextKey:    "user",
 		TokenLookup:   "header:" + echo.HeaderAuthorization,
-<<<<<<< HEAD
 		Claims:        jwt.MapClaims{},
-=======
-		HandleEmptyToken: func(c echo.Context) error {
-			return echo.NewHTTPError(http.StatusBadRequest, errJWTEmptyToken.Error())
-		},
->>>>>>> a8b48af6
 	}
-
-	errJWTEmptyToken = errors.New("empty jwt")
 )
 
 // JWT returns a JSON Web Token (JWT) auth middleware.
 //
 // For valid token, it sets the user in context and calls next handler.
-// For invalid token, it sends "401 - Unauthorized" response.
+// For invalid token, it returns "401 - Unauthorized" error.
 // For empty or invalid `Authorization` header, it sends "400 - Bad Request".
 //
 // See: https://jwt.io/introduction
@@ -107,28 +95,21 @@
 	if config.ContextKey == "" {
 		config.ContextKey = DefaultJWTConfig.ContextKey
 	}
+	if config.Claims == nil {
+		config.Claims = DefaultJWTConfig.Claims
+	}
 	if config.TokenLookup == "" {
 		config.TokenLookup = DefaultJWTConfig.TokenLookup
-	}
-<<<<<<< HEAD
-	if config.Claims == nil {
-		config.Claims = DefaultJWTConfig.Claims
-=======
-	if config.HandleEmptyToken == nil {
-		config.HandleEmptyToken = DefaultJWTConfig.HandleEmptyToken
->>>>>>> a8b48af6
 	}
 
 	// Initialize
 	parts := strings.Split(config.TokenLookup, ":")
-	var extractor jwtExtractor
+	extractor := jwtFromHeader(parts[1])
 	switch parts[0] {
 	case "query":
 		extractor = jwtFromQuery(parts[1])
 	case "cookie":
 		extractor = jwtFromCookie(parts[1])
-	default:
-		extractor = jwtFromHeader(parts[1])
 	}
 
 	return func(next echo.HandlerFunc) echo.HandlerFunc {
@@ -139,9 +120,6 @@
 
 			auth, err := extractor(c)
 			if err != nil {
-				if err == errJWTEmptyToken {
-					return config.HandleEmptyToken(c)
-				}
 				return echo.NewHTTPError(http.StatusBadRequest, err.Error())
 			}
 			token, err := jwt.ParseWithClaims(auth, config.Claims, func(t *jwt.Token) (interface{}, error) {
@@ -162,31 +140,25 @@
 	}
 }
 
-// jwtFromHeader returns a `jwtExtractor` that extracts token from the provided
-// request header.
+// jwtFromHeader returns a `jwtExtractor` that extracts token from request header.
 func jwtFromHeader(header string) jwtExtractor {
 	return func(c echo.Context) (string, error) {
 		auth := c.Request().Header().Get(header)
-		lenAuth := len(auth)
-		if lenAuth == 0 {
-			return "", errJWTEmptyToken
-		}
 		l := len(bearer)
-		if lenAuth > l+1 && auth[:l] == bearer {
+		if len(auth) > l+1 && auth[:l] == bearer {
 			return auth[l+1:], nil
 		}
-		return "", errors.New("invalid jwt in authorization header")
+		return "", errors.New("empty or invalid jwt in request header")
 	}
 }
 
-// jwtFromQuery returns a `jwtExtractor` that extracts token from the provided query
-// parameter.
+// jwtFromQuery returns a `jwtExtractor` that extracts token from query string.
 func jwtFromQuery(param string) jwtExtractor {
 	return func(c echo.Context) (string, error) {
 		token := c.QueryParam(param)
 		var err error
 		if token == "" {
-			err = errJWTEmptyToken
+			return "", errors.New("empty jwt in query string")
 		}
 		return token, err
 	}
@@ -197,7 +169,7 @@
 	return func(c echo.Context) (string, error) {
 		cookie, err := c.Cookie(name)
 		if err != nil {
-			return "", errJWTEmptyToken
+			return "", errors.New("empty jwt in cookie")
 		}
 		return cookie.Value(), nil
 	}
