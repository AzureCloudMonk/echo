--- conflicted
+++ resolved
@@ -204,15 +204,9 @@
 	// Errors
 	//--------
 
-<<<<<<< HEAD
-	ErrUnsupportedMediaType  = errors.New("unsupported media type")
+	ErrUnsupportedMediaType  = NewHTTPError(http.StatusUnsupportedMediaType)
 	ErrRendererNotRegistered = errors.New("renderer not registered")
 	ErrInvalidRedirectCode   = errors.New("invalid redirect status code")
-=======
-	UnsupportedMediaType  = NewHTTPError(http.StatusUnsupportedMediaType)
-	RendererNotRegistered = errors.New("renderer not registered")
-	InvalidRedirectCode   = errors.New("invalid redirect status code")
->>>>>>> 6cd7d2dc
 
 	//----------------
 	// Error handlers
